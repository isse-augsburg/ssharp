--- conflicted
+++ resolved
@@ -28,26 +28,15 @@
 	using System.IO;
 	using System.Linq;
 	using System.Threading;
-	using System.Threading.Tasks;
 
 	using SafetySharp.Analysis;
 	using SafetySharp.Modeling;
-<<<<<<< HEAD
-=======
-	using Odp.Reconfiguration;
-
->>>>>>> 3f88cf85
+
 	using Modeling;
 
 	using NUnit.Framework;
 
-<<<<<<< HEAD
 	public partial class SimulationTests
-=======
-	using FastConfigurationFinder = Modeling.Controllers.Reconfiguration.FastConfigurationFinder;
-
-    public class SimulationTests
->>>>>>> 3f88cf85
 	{
 	    [Test]
 	    public void TempTestSystemGeneratorTest()
@@ -61,13 +50,8 @@
 		[TestCaseSource(nameof(PerformanceMeasurementConfigurations))]
 		public void ComputeStateVectorLayout(Model model)
 		{
-<<<<<<< HEAD
 			var modelChecker = new SSharpChecker { Configuration = { StateCapacity = 1 << 12 } };
 			var result = modelChecker.CheckInvariant(model, false);
-=======
-			var model = SampleModels.PerformanceMeasurement1<CentralizedController>(new FastConfigurationFinder());
-			model.Faults.SuppressActivations();
->>>>>>> 3f88cf85
 
 			Console.WriteLine(result.StateVectorLayout);
 		}
