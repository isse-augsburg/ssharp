// The MIT License (MIT)
// 
// Copyright (c) 2014-2016, Institute for Software & Systems Engineering
// 
// Permission is hereby granted, free of charge, to any person obtaining a copy
// of this software and associated documentation files (the "Software"), to deal
// in the Software without restriction, including without limitation the rights
// to use, copy, modify, merge, publish, distribute, sublicense, and/or sell
// copies of the Software, and to permit persons to whom the Software is
// furnished to do so, subject to the following conditions:
// 
// The above copyright notice and this permission notice shall be included in
// all copies or substantial portions of the Software.
// 
// THE SOFTWARE IS PROVIDED "AS IS", WITHOUT WARRANTY OF ANY KIND, EXPRESS OR
// IMPLIED, INCLUDING BUT NOT LIMITED TO THE WARRANTIES OF MERCHANTABILITY,
// FITNESS FOR A PARTICULAR PURPOSE AND NONINFRINGEMENT. IN NO EVENT SHALL THE
// AUTHORS OR COPYRIGHT HOLDERS BE LIABLE FOR ANY CLAIM, DAMAGES OR OTHER
// LIABILITY, WHETHER IN AN ACTION OF CONTRACT, TORT OR OTHERWISE, ARISING FROM,
// OUT OF OR IN CONNECTION WITH THE SOFTWARE OR THE USE OR OTHER DEALINGS IN
// THE SOFTWARE.

namespace SafetySharp.CaseStudies.ProductionCell.Modeling.Controllers
{
	using System;
	using System.Collections.Generic;
	using System.ComponentModel;
	using System.Diagnostics;
	using System.IO;
	using System.Linq;
	using SafetySharp.Modeling;

	internal class MiniZincObserverController : ObserverController
	{
		private const string ConfigurationFile = "Configuration.out";
		private const string MinizincExe = "minizinc.exe";
		private const string MinizincModel = "ConstraintModel.mzn";

		[Hidden]
		private static long myID = 0;

		[Hidden]
		private string _constraintsFile;

		public MiniZincObserverController(IEnumerable<Agent> agents, List<Task> tasks)
			: base(agents, tasks)
		{
		}

		protected override void Reconfigure()
		{
			CreateConstraintsFile();
			ExecuteMinizinc();
			UpdateConfiguration();
		}

		private void CreateConstraintsFile()
		{
			if (Tasks.Count != 1)
				throw new InvalidOperationException("The constraint model expects exactly one task.");
			_constraintsFile = "Constraints" + ++myID + ".dzn";

			using (var writer = new StreamWriter(_constraintsFile))
			{
				var task = String.Join(",", Tasks[0].Capabilities.Select(c => c.Identifier));
				var isCart = String.Join(",", Agents.Select(a => (a is CartAgent).ToString().ToLower()));
				var capabilities = String.Join(",", Agents.Select(a =>
					$"{{{String.Join(",", a.AvailableCapabilites.Select(c => c.Identifier))}}}"));
				var isConnected = String.Join("\n|", Agents.Select(from =>
					String.Join(",", Agents.Select(to => (from.Outputs.Contains(to) || from == to).ToString().ToLower()))));

				writer.WriteLine($"task = [{task}];");
				writer.WriteLine($"noAgents = {Agents.Length};");
				writer.WriteLine($"capabilities = [{capabilities}];");
				writer.WriteLine($"isCart = [{isCart}];");
				writer.WriteLine($"isConnected = [|{isConnected}|]");
			}
		}

		private void ExecuteMinizinc()
		{
			var startInfo = new ProcessStartInfo
			{
				FileName = MinizincExe,
				Arguments = $"-o {ConfigurationFile} {MinizincModel} {_constraintsFile}",
				RedirectStandardError = true,
				RedirectStandardOutput = true,
				UseShellExecute = false,
				CreateNoWindow = true
			};

			using (var process = new Process { StartInfo = startInfo, EnableRaisingEvents = true })
			{
				try
				{
					process.Start();
				}
				catch (Win32Exception e)
				{
					throw new InvalidOperationException(
						"Failed to start MiniZinc. Make sure that you have MiniZinc installed and that " +
						$"'{MinizincExe}' is in your system path. The error message was: {e.Message}");
				}

				process.BeginErrorReadLine();
				process.BeginOutputReadLine();

				process.OutputDataReceived += (o, e) => PrintOutput(e.Data);
				process.ErrorDataReceived += (o, e) => PrintOutput(e.Data);

				process.WaitForExit();
			}
		}

		private static void PrintOutput(string output)
		{
			if (String.IsNullOrWhiteSpace(output))
				return;

			if (output.Contains("warning") || output.Contains(Path.GetFileNameWithoutExtension(MinizincModel)))
				return;

			Console.WriteLine(output);
		}

		private void UpdateConfiguration()
		{
			foreach (var agent in Agents)
			{
				agent.AllocatedRoles.Clear();
				agent.OnReconfigured();
			}

			var isReconfPossible = IsReconfPossible(Agents.OfType<RobotAgent>(), Agents.OfType<CartAgent>(), Tasks, this);

			var lines = File.ReadAllLines(ConfigurationFile);
			if (lines[0].Contains("UNSATISFIABLE"))
			{
				ReconfigurationState = ReconfStates.Failed;
				if (isReconfPossible)
					throw new Exception("Reconf. failed while there is a solution.");
				return;
			}

			ReconfigurationState = ReconfStates.Succedded;
			if (!isReconfPossible)
				throw new Exception("Reconf. is succedded while there is no reconf. possible.");

			var roleAllocations = Parse(lines[0], lines[1]).ToArray();
			for (var i = 0; i < roleAllocations.Length; i++)
			{
				var agent = roleAllocations[i].Item1;
				var capabilities = roleAllocations[i].Item2;

				var role = RolePool.Allocate();
				role.CapabilitiesToApply.Clear();
				role.CapabilitiesToApply.AddRange(capabilities);
				role.Reset();
				role.PreCondition.Task = Tasks[0];
				role.PostCondition.Task = Tasks[0];
				role.PreCondition.Port = i == 0 ? null : roleAllocations[i - 1].Item1;
				role.PostCondition.Port = i == roleAllocations.Length - 1 ? null : roleAllocations[i + 1].Item1;
				role.PreCondition.State.Clear();
				role.PostCondition.State.Clear();
				role.PreCondition.State.AddRange(roleAllocations.Take(i).SelectMany(tuple => tuple.Item2).ToList());
				role.PostCondition.State.AddRange(role.PreCondition.State.Concat(role.CapabilitiesToApply).ToList());
				agent.AllocatedRoles.Add(role);
			}

<<<<<<< HEAD
		    foreach (var agent in Agents)
		    {
		       
                    if (agent.Resource == null)
                        continue;
		            if (!agent.AllocatedRoles.Any(
		                role1 =>
		                    role1.PreCondition.Task.Equals(agent.Resource.Task)))
		                ;
		            if (!agent.AllocatedRoles.Any(
		                role1 =>
		                    role1.PreCondition.State.SequenceEqual(agent.Resource.State)))
		                ;
		    }
=======
			foreach (var agent in Agents)
			{
				if (agent.Resource == null)
					continue;
//				if (!agent.AllocatedRoles.Any(
//					role1 =>
//						role1.PreCondition.Task.Equals(agent.Resource.Task)))
//					;
//				if (!agent.AllocatedRoles.Any(
//					role1 =>
//						role1.PreCondition.State.SequenceEqual(agent.Resource.State)))
//					;

//				foreach (var func in agent.Constraints)
//				{
//					if (!func())
//					{
//						;
//						break;
//					}
//				}
			}
>>>>>>> b2f9dca6
		}

		private IEnumerable<Tuple<Agent, Capability[]>> Parse(string agentsString, string capabilitiesString)
		{
			var agentIds = ParseList(agentsString);
			var capabilityIds = ParseList(capabilitiesString);

			for (var i = 0; i < agentIds.Length;)
			{
				var capabilities = EnumerateCapabilities(agentIds, capabilityIds, i).ToArray();
				yield return Tuple.Create(Agents[agentIds[i]], capabilities);

				i += Math.Max(1, capabilities.Length);
			}
		}

		private IEnumerable<Capability> EnumerateCapabilities(int[] agents, int[] capabilities, int offset)
		{
			var agentId = agents[offset];
			var agent = Agents[agentId];

			for (var i = offset; i < agents.Length && agents[i] == agentId; ++i)
			{
				if (capabilities[i] != -1)
					yield return agent.AvailableCapabilites.First(c => c.IsEquivalentTo(Tasks[0].Capabilities[capabilities[i]]));
			}
		}

		private static int[] ParseList(string line)
		{
			var openBrace = line.IndexOf("[", StringComparison.Ordinal);
			var closeBrace = line.IndexOf("]", StringComparison.Ordinal);

			return line.Substring(openBrace + 1, closeBrace - openBrace - 1).Split(',').Select(n => Int32.Parse(n.Trim()) - 1).ToArray();
		}

<<<<<<< HEAD
        private bool ContainsCapability(IEnumerable<Capability> capabilities, Capability capability)
        {
            return capabilities.Any(c => c.IsEquivalentTo(capability));
        }

        private bool IsReconfPossible(IEnumerable<RobotAgent> robotsAgents, IEnumerable<CartAgent> cartAgents, IEnumerable<Task> tasks,
                                      ObserverController observerController)
        {
            var isReconfPossible = true;
            var matrix = GetConnectionMatrix(robotsAgents);

            foreach (var task in tasks)
            {
                isReconfPossible &=
                    task.Capabilities.All(capability => robotsAgents.Any(agent => ContainsCapability(agent.AvailableCapabilites,capability)));
                if (!isReconfPossible)
                    break;

                var candidates = robotsAgents.Where(agent => ContainsCapability(agent.AvailableCapabilites,task.Capabilities.First())).ToArray();

                for (var i = 0; i < task.Capabilities.Length - 1; i++)
                {
                    candidates =
                        candidates.SelectMany<RobotAgent, RobotAgent>(r => matrix[r])
                                  .Where(r => ContainsCapability(r.AvailableCapabilites,task.Capabilities[i + 1]))
                                  .ToArray();
                    if (candidates.Length == 0)
                    {
                        isReconfPossible = false;
                    }
                }
            }

            return isReconfPossible;
        }

        private Dictionary<RobotAgent, List<RobotAgent>> GetConnectionMatrix(IEnumerable<RobotAgent> robotAgents)
        {
            var matrix = new Dictionary<RobotAgent, List<RobotAgent>>();

            foreach (var robot in robotAgents)
            {
                var list = new List<RobotAgent>(robotAgents.Where(r => IsConnected(robot, r, new HashSet<RobotAgent>())));
                matrix.Add(robot, list);
            }

            return matrix;
        }

        private bool IsConnected(RobotAgent source, RobotAgent target, HashSet<RobotAgent> seenRobots)
        {
            if (source == target)
                return true;

            if (!seenRobots.Add(source))
                return false;

            foreach (var output in source.Outputs)
            {
                foreach (var output2 in output.Outputs)
                {
                    if (output2 == target)
                        return true;

                    if (IsConnected((RobotAgent)output2, target, seenRobots))
                        return true;
                }
            }

            return false;
        }
    }
=======
		private bool ContainsCapability(IEnumerable<Capability> capabilities, Capability capability)
		{
			return capabilities.Any(c => c.IsEquivalentTo(capability));
		}

		private bool IsReconfPossible(IEnumerable<RobotAgent> robotsAgents, IEnumerable<CartAgent> cartAgents, IEnumerable<Task> tasks,
									  ObserverController observerController)
		{
			var isReconfPossible = true;
			var matrix = GetConnectionMatrix(robotsAgents);

			foreach (var task in tasks)
			{
				isReconfPossible &=
					task.Capabilities.All(capability => robotsAgents.Any(agent => ContainsCapability(agent.AvailableCapabilites, capability)));
				if (!isReconfPossible)
					break;

				var candidates = robotsAgents.Where(agent => ContainsCapability(agent.AvailableCapabilites, task.Capabilities.First())).ToArray();

				for (var i = 0; i < task.Capabilities.Length - 1; i++)
				{
					candidates =
						candidates.SelectMany<RobotAgent, RobotAgent>(r => matrix[r])
								  .Where(r => ContainsCapability(r.AvailableCapabilites, task.Capabilities[i + 1]))
								  .ToArray();
					if (candidates.Length == 0)
					{
						isReconfPossible = false;
						goto end;
					}
				}
			}

			end:

			if (isReconfPossible == observerController.ReconfigurationState.Equals(ReconfStates.Failed))
			{
				var agents = robotsAgents.Cast<Agent>().Concat(cartAgents).ToArray();
				using (var writer = new StreamWriter("counterFile"))
				{
					var isCart = String.Join(",", agents.Select(a => (a is CartAgent).ToString().ToLower()));
					var capabilities = String.Join(",", agents.Select(a =>
						$"{{{String.Join(",", a.AvailableCapabilites.Select(c => c.Identifier))}}}"));
					var isConnected = String.Join("\n|", agents.Select(from =>
						String.Join(",", agents.Select(to => (from.Outputs.Contains(to) || from == to).ToString().ToLower()))));

					writer.WriteLine($"noAgents = {agents.Length};");
					writer.WriteLine($"capabilities = [{capabilities}];");
					writer.WriteLine($"isCart = [{isCart}];");
					writer.WriteLine($"isConnected = [|{isConnected}|]");
				}
			}

			return isReconfPossible;
		}

		private Dictionary<RobotAgent, List<RobotAgent>> GetConnectionMatrix(IEnumerable<RobotAgent> robotAgents)
		{
			var matrix = new Dictionary<RobotAgent, List<RobotAgent>>();

			foreach (var robot in robotAgents)
			{
				var list = new List<RobotAgent>(robotAgents.Where(r => IsConnected(robot, r, new HashSet<RobotAgent>())));
				matrix.Add(robot, list);
			}

			return matrix;
		}

		private bool IsConnected(RobotAgent source, RobotAgent target, HashSet<RobotAgent> seenRobots)
		{
			if (source == target)
				return true;

			if (!seenRobots.Add(source))
				return false;

			foreach (var output in source.Outputs)
			{
				foreach (var output2 in output.Outputs)
				{
					if (output2 == target)
						return true;

					if (IsConnected((RobotAgent)output2, target, seenRobots))
						return true;
				}
			}

			return false;
		}
	}
>>>>>>> b2f9dca6
}<|MERGE_RESOLUTION|>--- conflicted
+++ resolved
@@ -30,7 +30,7 @@
 	using System.Linq;
 	using SafetySharp.Modeling;
 
-	internal class MiniZincObserverController : ObserverController
+    internal class MiniZincObserverController : ObserverController
 	{
 		private const string ConfigurationFile = "Configuration.out";
 		private const string MinizincExe = "minizinc.exe";
@@ -60,7 +60,7 @@
 				throw new InvalidOperationException("The constraint model expects exactly one task.");
 			_constraintsFile = "Constraints" + ++myID + ".dzn";
 
-			using (var writer = new StreamWriter(_constraintsFile))
+            using (var writer = new StreamWriter(_constraintsFile))
 			{
 				var task = String.Join(",", Tasks[0].Capabilities.Select(c => c.Identifier));
 				var isCart = String.Join(",", Agents.Select(a => (a is CartAgent).ToString().ToLower()));
@@ -93,7 +93,7 @@
 			{
 				try
 				{
-					process.Start();
+				process.Start();
 				}
 				catch (Win32Exception e)
 				{
@@ -131,20 +131,20 @@
 				agent.OnReconfigured();
 			}
 
-			var isReconfPossible = IsReconfPossible(Agents.OfType<RobotAgent>(), Agents.OfType<CartAgent>(), Tasks, this);
+		    var isReconfPossible = IsReconfPossible(Agents.OfType<RobotAgent>(), Agents.OfType<CartAgent>(), Tasks, this);
 
 			var lines = File.ReadAllLines(ConfigurationFile);
 			if (lines[0].Contains("UNSATISFIABLE"))
 			{
 				ReconfigurationState = ReconfStates.Failed;
-				if (isReconfPossible)
-					throw new Exception("Reconf. failed while there is a solution.");
+                if (isReconfPossible) 
+                    throw new Exception("Reconf. failed while there is a solution.");
 				return;
 			}
 
 			ReconfigurationState = ReconfStates.Succedded;
-			if (!isReconfPossible)
-				throw new Exception("Reconf. is succedded while there is no reconf. possible.");
+            if (!isReconfPossible)
+                throw new Exception("Reconf. is succedded while there is no reconf. possible.");
 
 			var roleAllocations = Parse(lines[0], lines[1]).ToArray();
 			for (var i = 0; i < roleAllocations.Length; i++)
@@ -162,15 +162,13 @@
 				role.PostCondition.Port = i == roleAllocations.Length - 1 ? null : roleAllocations[i + 1].Item1;
 				role.PreCondition.State.Clear();
 				role.PostCondition.State.Clear();
-				role.PreCondition.State.AddRange(roleAllocations.Take(i).SelectMany(tuple => tuple.Item2).ToList());
-				role.PostCondition.State.AddRange(role.PreCondition.State.Concat(role.CapabilitiesToApply).ToList());
-				agent.AllocatedRoles.Add(role);
-			}
-
-<<<<<<< HEAD
+			    role.PreCondition.State.AddRange(roleAllocations.Take(i).SelectMany(tuple => tuple.Item2).ToList());
+                role.PostCondition.State.AddRange(role.PreCondition.State.Concat(role.CapabilitiesToApply).ToList());
+                agent.AllocatedRoles.Add(role);
+			}
+
 		    foreach (var agent in Agents)
 		    {
-		       
                     if (agent.Resource == null)
                         continue;
 		            if (!agent.AllocatedRoles.Any(
@@ -182,30 +180,6 @@
 		                    role1.PreCondition.State.SequenceEqual(agent.Resource.State)))
 		                ;
 		    }
-=======
-			foreach (var agent in Agents)
-			{
-				if (agent.Resource == null)
-					continue;
-//				if (!agent.AllocatedRoles.Any(
-//					role1 =>
-//						role1.PreCondition.Task.Equals(agent.Resource.Task)))
-//					;
-//				if (!agent.AllocatedRoles.Any(
-//					role1 =>
-//						role1.PreCondition.State.SequenceEqual(agent.Resource.State)))
-//					;
-
-//				foreach (var func in agent.Constraints)
-//				{
-//					if (!func())
-//					{
-//						;
-//						break;
-//					}
-//				}
-			}
->>>>>>> b2f9dca6
 		}
 
 		private IEnumerable<Tuple<Agent, Capability[]>> Parse(string agentsString, string capabilitiesString)
@@ -242,7 +216,6 @@
 			return line.Substring(openBrace + 1, closeBrace - openBrace - 1).Split(',').Select(n => Int32.Parse(n.Trim()) - 1).ToArray();
 		}
 
-<<<<<<< HEAD
         private bool ContainsCapability(IEnumerable<Capability> capabilities, Capability capability)
         {
             return capabilities.Any(c => c.IsEquivalentTo(capability));
@@ -257,17 +230,17 @@
             foreach (var task in tasks)
             {
                 isReconfPossible &=
-                    task.Capabilities.All(capability => robotsAgents.Any(agent => ContainsCapability(agent.AvailableCapabilites,capability)));
+					task.Capabilities.All(capability => robotsAgents.Any(agent => ContainsCapability(agent.AvailableCapabilites, capability)));
                 if (!isReconfPossible)
                     break;
 
-                var candidates = robotsAgents.Where(agent => ContainsCapability(agent.AvailableCapabilites,task.Capabilities.First())).ToArray();
+				var candidates = robotsAgents.Where(agent => ContainsCapability(agent.AvailableCapabilites, task.Capabilities.First())).ToArray();
 
                 for (var i = 0; i < task.Capabilities.Length - 1; i++)
                 {
                     candidates =
                         candidates.SelectMany<RobotAgent, RobotAgent>(r => matrix[r])
-                                  .Where(r => ContainsCapability(r.AvailableCapabilites,task.Capabilities[i + 1]))
+								  .Where(r => ContainsCapability(r.AvailableCapabilites, task.Capabilities[i + 1]))
                                   .ToArray();
                     if (candidates.Length == 0)
                     {
@@ -315,99 +288,4 @@
             return false;
         }
     }
-=======
-		private bool ContainsCapability(IEnumerable<Capability> capabilities, Capability capability)
-		{
-			return capabilities.Any(c => c.IsEquivalentTo(capability));
-		}
-
-		private bool IsReconfPossible(IEnumerable<RobotAgent> robotsAgents, IEnumerable<CartAgent> cartAgents, IEnumerable<Task> tasks,
-									  ObserverController observerController)
-		{
-			var isReconfPossible = true;
-			var matrix = GetConnectionMatrix(robotsAgents);
-
-			foreach (var task in tasks)
-			{
-				isReconfPossible &=
-					task.Capabilities.All(capability => robotsAgents.Any(agent => ContainsCapability(agent.AvailableCapabilites, capability)));
-				if (!isReconfPossible)
-					break;
-
-				var candidates = robotsAgents.Where(agent => ContainsCapability(agent.AvailableCapabilites, task.Capabilities.First())).ToArray();
-
-				for (var i = 0; i < task.Capabilities.Length - 1; i++)
-				{
-					candidates =
-						candidates.SelectMany<RobotAgent, RobotAgent>(r => matrix[r])
-								  .Where(r => ContainsCapability(r.AvailableCapabilites, task.Capabilities[i + 1]))
-								  .ToArray();
-					if (candidates.Length == 0)
-					{
-						isReconfPossible = false;
-						goto end;
-					}
-				}
-			}
-
-			end:
-
-			if (isReconfPossible == observerController.ReconfigurationState.Equals(ReconfStates.Failed))
-			{
-				var agents = robotsAgents.Cast<Agent>().Concat(cartAgents).ToArray();
-				using (var writer = new StreamWriter("counterFile"))
-				{
-					var isCart = String.Join(",", agents.Select(a => (a is CartAgent).ToString().ToLower()));
-					var capabilities = String.Join(",", agents.Select(a =>
-						$"{{{String.Join(",", a.AvailableCapabilites.Select(c => c.Identifier))}}}"));
-					var isConnected = String.Join("\n|", agents.Select(from =>
-						String.Join(",", agents.Select(to => (from.Outputs.Contains(to) || from == to).ToString().ToLower()))));
-
-					writer.WriteLine($"noAgents = {agents.Length};");
-					writer.WriteLine($"capabilities = [{capabilities}];");
-					writer.WriteLine($"isCart = [{isCart}];");
-					writer.WriteLine($"isConnected = [|{isConnected}|]");
-				}
-			}
-
-			return isReconfPossible;
-		}
-
-		private Dictionary<RobotAgent, List<RobotAgent>> GetConnectionMatrix(IEnumerable<RobotAgent> robotAgents)
-		{
-			var matrix = new Dictionary<RobotAgent, List<RobotAgent>>();
-
-			foreach (var robot in robotAgents)
-			{
-				var list = new List<RobotAgent>(robotAgents.Where(r => IsConnected(robot, r, new HashSet<RobotAgent>())));
-				matrix.Add(robot, list);
-			}
-
-			return matrix;
-		}
-
-		private bool IsConnected(RobotAgent source, RobotAgent target, HashSet<RobotAgent> seenRobots)
-		{
-			if (source == target)
-				return true;
-
-			if (!seenRobots.Add(source))
-				return false;
-
-			foreach (var output in source.Outputs)
-			{
-				foreach (var output2 in output.Outputs)
-				{
-					if (output2 == target)
-						return true;
-
-					if (IsConnected((RobotAgent)output2, target, seenRobots))
-						return true;
-				}
-			}
-
-			return false;
-		}
-	}
->>>>>>> b2f9dca6
 }