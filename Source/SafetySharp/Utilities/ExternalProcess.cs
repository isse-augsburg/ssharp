﻿// The MIT License (MIT)
// 
// Copyright (c) 2014-2016, Institute for Software & Systems Engineering
// 
// Permission is hereby granted, free of charge, to any person obtaining a copy
// of this software and associated documentation files (the "Software"), to deal
// in the Software without restriction, including without limitation the rights
// to use, copy, modify, merge, publish, distribute, sublicense, and/or sell
// copies of the Software, and to permit persons to whom the Software is
// furnished to do so, subject to the following conditions:
// 
// The above copyright notice and this permission notice shall be included in
// all copies or substantial portions of the Software.
// 
// THE SOFTWARE IS PROVIDED "AS IS", WITHOUT WARRANTY OF ANY KIND, EXPRESS OR
// IMPLIED, INCLUDING BUT NOT LIMITED TO THE WARRANTIES OF MERCHANTABILITY,
// FITNESS FOR A PARTICULAR PURPOSE AND NONINFRINGEMENT. IN NO EVENT SHALL THE
// AUTHORS OR COPYRIGHT HOLDERS BE LIABLE FOR ANY CLAIM, DAMAGES OR OTHER
// LIABILITY, WHETHER IN AN ACTION OF CONTRACT, TORT OR OTHERWISE, ARISING FROM,
// OUT OF OR IN CONNECTION WITH THE SOFTWARE OR THE USE OR OTHER DEALINGS IN
// THE SOFTWARE.

namespace SafetySharp.Utilities
{
	using System;
	using System.Collections.Generic;
	using System.Diagnostics;
<<<<<<< HEAD
	using System.Diagnostics.Eventing.Reader;
=======
>>>>>>> 570e4d61
	using System.IO;
	using System.Linq;
	using System.Threading.Tasks;

	/// <summary>
	///   Represents an external process.
	/// </summary>
	internal class ExternalProcess : IDisposable
	{
		/// <summary>
		///   The callback that is invoked when an output is generated.
		/// </summary>
		private readonly Action<Output> _outputCallback;

		/// <summary>
		///   The external process.
		/// </summary>
		private readonly Process _process;

		/// <summary>
		///   The outputs generated during the execution of the process.
		/// </summary>
		private List<Output> _outputs;

		/// <summary>
		///   Initializes a new instance.
		/// </summary>
		/// <param name="fileName">The file name of the external executable.</param>
		/// <param name="commandLineArguments">The command line arguments that should be passed to the executable.</param>
		/// <param name="outputCallback">The callback that is invoked when an output is generated.</param>
		public ExternalProcess(string fileName, string commandLineArguments, Action<Output> outputCallback = null)
		{
			Requires.NotNullOrWhitespace(fileName, nameof(fileName));
			Requires.NotNull(commandLineArguments, nameof(commandLineArguments));

			_process = new Process
			{
				EnableRaisingEvents = true,
				StartInfo = new ProcessStartInfo(fileName, commandLineArguments)
				{
					UseShellExecute = false,
					RedirectStandardError = true,
					RedirectStandardInput = true,
					RedirectStandardOutput = true,
					CreateNoWindow = true
				}
			};

			_outputCallback = outputCallback;
		}

		/// <summary>
		///   Gets the outputs generated during the last execution of the process.
		/// </summary>
		public IEnumerable<Output> Outputs => _outputs ?? Enumerable.Empty<Output>();

		/// <summary>
		///   Gets a value indicating whether the process has exited.
		/// </summary>
		public bool Running { get; private set; }

		/// <summary>
		///   Gets the exit code of the last execution of the process.
		/// </summary>
		public int ExitCode => _process?.ExitCode ?? 0;

		/// <summary>
		///   Gets or sets the process' working directory.
		/// </summary>
		public string WorkingDirectory
		{
			get { return _process.StartInfo.WorkingDirectory; }
			set { _process.StartInfo.WorkingDirectory = value; }
		}

		/// <summary>
		///   Disposes the object, releasing all managed and unmanaged resources.
		/// </summary>
		public void Dispose()
		{
			_process.Dispose();
		}

		/// <summary>
		///   Adds the <paramref name="message" /> to the output queue.
		/// </summary>
		/// <param name="message">The message that should be added.</param>
		/// <param name="isError">Indicates whether <paramref name="message" /> describes an error.</param>
		private void LogMessage(string message, bool isError)
		{
			if (String.IsNullOrWhiteSpace(message))
				return;

			var output = new Output { Message = message, IsError = isError };
			_outputs.Add(output);

			_outputCallback?.Invoke(output);
		}

		/// <summary>
		///   Runs the process.
		/// </summary>
		public void Run()
		{
			Requires.That(!Running, "The process is already running.");

			Running = true;
			try
			{
				_outputs = new List<Output>();
				_process.Start();

				using (var processWaiter = Task.Factory.StartNew(() => _process.WaitForExit()))
				using (var outputReader = Task.Factory.StartNew(() => HandleOutput(_process.StandardOutput, isError: false)))
				using (var errorReader = Task.Factory.StartNew(() => HandleOutput(_process.StandardError, isError: true)))
					Task.WaitAll(processWaiter, outputReader, errorReader);
			}
			finally
			{
				Running = false;
			}
		}

		/// <summary>
		///   Handles process output.
		/// </summary>
		private async Task HandleOutput(TextReader reader, bool isError)
		{
			string text;

			while ((text = await reader.ReadLineAsync()) != null)
				LogMessage(text, isError);
		}

		/// <summary>
		///   Represents an output of the process.
		/// </summary>
		public struct Output
		{
			/// <summary>
			///   Indicates whether the message describes an error.
			/// </summary>
			public bool IsError;

			/// <summary>
			///   The message that has been written.
			/// </summary>
			public string Message;
		}


		internal enum MachineType
		{
			// ReSharper disable once InconsistentNaming
			AMD64,
			I386,
			Unknown
		}

		internal static MachineType GetDllMachineType(string dllPath)
		{
			// Source: http://stackoverflow.com/questions/1001404/check-if-unmanaged-dll-is-32-bit-or-64-bit/1002672#1002672
			// see also: http://www.microsoft.com/whdc/system/platform/firmware/PECOFF.mspx
			var fs = new FileStream(dllPath, FileMode.Open, FileAccess.Read);
			var br = new BinaryReader(fs);
			fs.Seek(0x3c, SeekOrigin.Begin);
			var peOffset = br.ReadInt32();

			fs.Seek(peOffset, SeekOrigin.Begin);
			var peHead = br.ReadUInt32();
			if (peHead != 0x00004550) // "PE\0\0", little-endian
				throw new Exception("Can't find PE header");

			var machineTypeAsUint16 = br.ReadUInt16();
			br.Close();
			fs.Close();
			switch (machineTypeAsUint16)
			{
				case 0x8664:
					return MachineType.AMD64;
				case 0x14c:
					return MachineType.I386;
				default:
					return MachineType.Unknown;
			}
		}
	}
}<|MERGE_RESOLUTION|>--- conflicted
+++ resolved
@@ -25,10 +25,8 @@
 	using System;
 	using System.Collections.Generic;
 	using System.Diagnostics;
-<<<<<<< HEAD
+	using System.IO;
 	using System.Diagnostics.Eventing.Reader;
-=======
->>>>>>> 570e4d61
 	using System.IO;
 	using System.Linq;
 	using System.Threading.Tasks;
